<?xml version="1.0" encoding="utf-8"?>
<configuration>
  <packageSources>
    <clear />
<<<<<<< HEAD
    <!--Begin: Package sources managed by Dependency Flow automation. Do not edit the sources below.-->
    <!--  Begin: Package sources from dotnet-aspnetcore-tooling -->
    <add key="darc-int-dotnet-aspnetcore-tooling-b4f2d74" value="https://pkgs.dev.azure.com/dnceng/_packaging/darc-int-dotnet-aspnetcore-tooling-b4f2d743/nuget/v3/index.json" />
    <!--  End: Package sources from dotnet-aspnetcore-tooling -->
    <!--  Begin: Package sources from dotnet-corefx -->
    <!--  End: Package sources from dotnet-corefx -->
    <!--  Begin: Package sources from dotnet-core-setup -->
    <add key="darc-int-dotnet-core-setup-dc339bd" value="https://pkgs.dev.azure.com/dnceng/_packaging/darc-int-dotnet-core-setup-dc339bd0/nuget/v3/index.json" />
    <!--  End: Package sources from dotnet-core-setup -->
    <!--  Begin: Package sources from dotnet-efcore -->
    <add key="darc-int-dotnet-efcore-f270203" value="https://pkgs.dev.azure.com/dnceng/_packaging/darc-int-dotnet-efcore-f2702030/nuget/v3/index.json" />
    <!--  End: Package sources from dotnet-efcore -->
    <!--  Begin: Package sources from dotnet-extensions -->
    <add key="darc-int-dotnet-extensions-194782e" value="https://pkgs.dev.azure.com/dnceng/_packaging/darc-int-dotnet-extensions-194782ed/nuget/v3/index.json" />
    <!--  End: Package sources from dotnet-extensions -->
    <!--End: Package sources managed by Dependency Flow automation. Do not edit the sources above.-->
    <add key="dotnet-core" value="https://dotnetfeed.blob.core.windows.net/dotnet-core/index.json" />
=======
>>>>>>> 82a587ce
    <add key="dotnet-eng" value="https://pkgs.dev.azure.com/dnceng/public/_packaging/dotnet-eng/nuget/v3/index.json" />
    <add key="dotnet-tools" value="https://pkgs.dev.azure.com/dnceng/public/_packaging/dotnet-tools/nuget/v3/index.json" />
    <add key="dotnet5" value="https://pkgs.dev.azure.com/dnceng/public/_packaging/dotnet5/nuget/v3/index.json" />
    <add key="dotnet5-transport" value="https://pkgs.dev.azure.com/dnceng/public/_packaging/dotnet5-transport/nuget/v3/index.json" />
    <add key="dotnet6" value="https://pkgs.dev.azure.com/dnceng/public/_packaging/dotnet6/nuget/v3/index.json" />
    <add key="dotnet6-transport" value="https://pkgs.dev.azure.com/dnceng/public/_packaging/dotnet6-transport/nuget/v3/index.json" />
    <add key="dotnet-experimental" value="https://pkgs.dev.azure.com/dnceng/public/_packaging/dotnet-experimental/nuget/v3/index.json" />
    <add key="dotnet-public" value="https://pkgs.dev.azure.com/dnceng/public/_packaging/dotnet-public/nuget/v3/index.json" />
    <!-- Used for the SiteExtension 3.1 bits that are included in the 5.0 build -->
    <add key="dotnet31-transport" value="https://pkgs.dev.azure.com/dnceng/public/_packaging/dotnet3.1-transport/nuget/v3/index.json" />
    <!-- Used for the Rich Navigation indexing task -->
    <add key="richnav" value="https://pkgs.dev.azure.com/azure-public/vside/_packaging/vs-buildservices/nuget/v3/index.json" />
    <!-- Used for BenchmarkDotNet prerelease packages -->
    <add key="benchmark-dotnet-prerelease" value="https://pkgs.dev.azure.com/dnceng/public/_packaging/benchmark-dotnet-prerelease/nuget/v3/index.json" />
  </packageSources>
  <disabledPackageSources>
    <clear />
<<<<<<< HEAD
    <!--Begin: Package sources managed by Dependency Flow automation. Do not edit the sources below.-->
    <!--  Begin: Package sources from dotnet-extensions -->
    <add key="darc-int-dotnet-extensions-194782e" value="true" />
    <!--  End: Package sources from dotnet-extensions -->
    <!--  Begin: Package sources from dotnet-aspnetcore-tooling -->
    <add key="darc-int-dotnet-aspnetcore-tooling-b4f2d74" value="true" />
    <!--  End: Package sources from dotnet-aspnetcore-tooling -->
    <!--  Begin: Package sources from dotnet-efcore -->
    <add key="darc-int-dotnet-efcore-f270203" value="true" />
    <!--  End: Package sources from dotnet-efcore -->
    <!--  Begin: Package sources from dotnet-core-setup -->
    <add key="darc-int-dotnet-core-setup-dc339bd" value="true" />
    <!--  End: Package sources from dotnet-core-setup -->
    <!--  Begin: Package sources from dotnet-corefx -->
    <!--  End: Package sources from dotnet-corefx -->
    <!--End: Package sources managed by Dependency Flow automation. Do not edit the sources above.-->
=======
>>>>>>> 82a587ce
  </disabledPackageSources>
</configuration><|MERGE_RESOLUTION|>--- conflicted
+++ resolved
@@ -2,26 +2,6 @@
 <configuration>
   <packageSources>
     <clear />
-<<<<<<< HEAD
-    <!--Begin: Package sources managed by Dependency Flow automation. Do not edit the sources below.-->
-    <!--  Begin: Package sources from dotnet-aspnetcore-tooling -->
-    <add key="darc-int-dotnet-aspnetcore-tooling-b4f2d74" value="https://pkgs.dev.azure.com/dnceng/_packaging/darc-int-dotnet-aspnetcore-tooling-b4f2d743/nuget/v3/index.json" />
-    <!--  End: Package sources from dotnet-aspnetcore-tooling -->
-    <!--  Begin: Package sources from dotnet-corefx -->
-    <!--  End: Package sources from dotnet-corefx -->
-    <!--  Begin: Package sources from dotnet-core-setup -->
-    <add key="darc-int-dotnet-core-setup-dc339bd" value="https://pkgs.dev.azure.com/dnceng/_packaging/darc-int-dotnet-core-setup-dc339bd0/nuget/v3/index.json" />
-    <!--  End: Package sources from dotnet-core-setup -->
-    <!--  Begin: Package sources from dotnet-efcore -->
-    <add key="darc-int-dotnet-efcore-f270203" value="https://pkgs.dev.azure.com/dnceng/_packaging/darc-int-dotnet-efcore-f2702030/nuget/v3/index.json" />
-    <!--  End: Package sources from dotnet-efcore -->
-    <!--  Begin: Package sources from dotnet-extensions -->
-    <add key="darc-int-dotnet-extensions-194782e" value="https://pkgs.dev.azure.com/dnceng/_packaging/darc-int-dotnet-extensions-194782ed/nuget/v3/index.json" />
-    <!--  End: Package sources from dotnet-extensions -->
-    <!--End: Package sources managed by Dependency Flow automation. Do not edit the sources above.-->
-    <add key="dotnet-core" value="https://dotnetfeed.blob.core.windows.net/dotnet-core/index.json" />
-=======
->>>>>>> 82a587ce
     <add key="dotnet-eng" value="https://pkgs.dev.azure.com/dnceng/public/_packaging/dotnet-eng/nuget/v3/index.json" />
     <add key="dotnet-tools" value="https://pkgs.dev.azure.com/dnceng/public/_packaging/dotnet-tools/nuget/v3/index.json" />
     <add key="dotnet5" value="https://pkgs.dev.azure.com/dnceng/public/_packaging/dotnet5/nuget/v3/index.json" />
@@ -39,24 +19,5 @@
   </packageSources>
   <disabledPackageSources>
     <clear />
-<<<<<<< HEAD
-    <!--Begin: Package sources managed by Dependency Flow automation. Do not edit the sources below.-->
-    <!--  Begin: Package sources from dotnet-extensions -->
-    <add key="darc-int-dotnet-extensions-194782e" value="true" />
-    <!--  End: Package sources from dotnet-extensions -->
-    <!--  Begin: Package sources from dotnet-aspnetcore-tooling -->
-    <add key="darc-int-dotnet-aspnetcore-tooling-b4f2d74" value="true" />
-    <!--  End: Package sources from dotnet-aspnetcore-tooling -->
-    <!--  Begin: Package sources from dotnet-efcore -->
-    <add key="darc-int-dotnet-efcore-f270203" value="true" />
-    <!--  End: Package sources from dotnet-efcore -->
-    <!--  Begin: Package sources from dotnet-core-setup -->
-    <add key="darc-int-dotnet-core-setup-dc339bd" value="true" />
-    <!--  End: Package sources from dotnet-core-setup -->
-    <!--  Begin: Package sources from dotnet-corefx -->
-    <!--  End: Package sources from dotnet-corefx -->
-    <!--End: Package sources managed by Dependency Flow automation. Do not edit the sources above.-->
-=======
->>>>>>> 82a587ce
   </disabledPackageSources>
 </configuration>