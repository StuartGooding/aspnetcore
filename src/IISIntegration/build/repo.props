--- conflicted
+++ resolved
@@ -30,20 +30,4 @@
   <ItemGroup Condition="'$(SkipIISForwardsCompatibilityTests)' == 'true'" >
       <ExcludeFromTest Include="$(RepositoryRoot)test\IIS.ForwardsCompatibility.FunctionalTests\*.csproj" />
   </ItemGroup>
-<<<<<<< HEAD
-
-  <PropertyGroup>
-    <!-- These properties are use by the automation that updates dependencies.props -->
-    <LineupPackageId>Internal.AspNetCore.Universe.Lineup</LineupPackageId>
-    <LineupPackageRestoreSource>https://dotnet.myget.org/F/aspnetcore-dev/api/v3/index.json</LineupPackageRestoreSource>
-  </PropertyGroup>
-
-  <ItemGroup>
-    <DotNetCoreRuntime Include="$(MicrosoftNETCoreApp21PackageVersion)" />
-    <DotNetCoreRuntime Include="$(MicrosoftNETCoreApp22PackageVersion)" />
-    <!-- These are for functional test projects that are only runable on windows -->
-    <DotNetCoreRuntime Condition="'$(OS)' == 'Windows_NT'" Include="$(MicrosoftNETCoreApp21PackageVersion)" Arch="x86" />
-  </ItemGroup>
-=======
->>>>>>> 1f19f1a5
 </Project>